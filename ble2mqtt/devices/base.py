--- conflicted
+++ resolved
@@ -38,10 +38,6 @@
 DEFAULT_STATE_TOPIC = ''  # send to the parent topic
 
 
-class DeviceIsDisconnected(ConnectionError):
-    pass
-
-
 class CoverRunState(Enum):
     OPEN = 'open'
     OPENING = 'opening'
@@ -61,8 +57,6 @@
     pass
 
 
-<<<<<<< HEAD
-=======
 def done_callback(future: aio.Future):
     exc_info = None
     try:
@@ -97,7 +91,6 @@
     return props.get('RSSI')
 
 
->>>>>>> 040eddea
 class RegisteredType(abc.ABCMeta):
     def __new__(mcs, clsname, superclasses, attributedict):
         newclass = type.__new__(mcs, clsname, superclasses, attributedict)
@@ -120,7 +113,6 @@
 
     # Whether we should stop handle task on disconnect or not
     # if true wait more to publish data to topics
-    # Used for devices that disconnects a few seconds after connect
     DEVICE_DROPS_CONNECTION: bool = False
 
     def __init__(self, *args, loop, **kwargs):
@@ -142,7 +134,7 @@
     def is_passive(self):
         return self._is_passive
 
-    async def disconnect(self):
+    async def close(self):
         pass
 
     async def _read_with_timeout(self, char, timeout=5):
@@ -183,12 +175,6 @@
 
     def handle_advert(self, scanned_device: BLEDevice, adv_data):
         raise NotImplementedError()
-
-
-class ConnectionReason(Enum):
-    NONE = 0
-    MANUAL = 1
-    PERIODIC = 2
 
 
 class Device(BaseDevice, abc.ABC):
@@ -212,17 +198,7 @@
 
     def __init__(self, mac, *args, **kwargs) -> None:
         super().__init__(*args, **kwargs)
-<<<<<<< HEAD
-        # event triggered after device is connected
-        self.connected_event = aio.Event()
-        # event triggered after device is successfully connected and
-        # set up all initialization routines, like reading initial state
-        # and subscribing to char notifications
-        self.initialized_event = aio.Event()
-        self.message_queue: aio.Queue = aio.Queue()
-=======
         self.message_queue: aio.Queue = aio.Queue(**get_loop_param(self._loop))
->>>>>>> 040eddea
         self.mac = mac
         self.friendly_name = kwargs.pop('friendly_name', None)
         self._model = None
@@ -230,13 +206,6 @@
         self._manufacturer = self.MANUFACTURER
         self._rssi = None
         self._advertisement_seen = aio.Event()
-        self.on_demand_connection = False
-        self.need_reconnection = aio.Event()  # used in on-demand connections
-        # used in on-demand connections
-        # if set, provides connection manager info that it already processed all
-        # periodic tasks and can be disconnected until next poll
-        self.can_disconnect = aio.Event()
-        self.connection_reason: ConnectionReason = ConnectionReason.NONE
 
         assert set(self.entities.keys()) <= {
             BINARY_SENSOR_DOMAIN,
@@ -285,29 +254,6 @@
 
     @property
     def subscribed_topics(self):
-<<<<<<< HEAD
-
-        # TOOD: rebase _get_topic_for_entity ????
-        return [
-            '/'.join(filter(None, (
-                self.unique_id,
-                entity.get('topic', self.STATE_TOPIC),
-                self.SET_POSTFIX,
-            )))
-            for cls, items in self.entities.items()
-            for entity in items
-            if cls in [SWITCH_DOMAIN, LIGHT_DOMAIN, COVER_DOMAIN, SELECT_DOMAIN]
-        ] + [
-            '/'.join(filter(None, (
-                self.unique_id,
-                entity.get('topic', self.STATE_TOPIC),
-                self.SET_POSITION_POSTFIX,
-            )))
-            for cls, items in self.entities.items()
-            for entity in items
-            if cls in [COVER_DOMAIN]
-        ]
-=======
         postfix_domains = {
             self.SET_POSTFIX:
                 [
@@ -332,7 +278,6 @@
                 if cls in domains
             ))
         return topics
->>>>>>> 040eddea
 
     @property
     def manufacturer(self):
@@ -405,33 +350,6 @@
     async def handle_messages(self, *args, **kwargs):
         while True:
             await aio.sleep(1)
-
-    def request_for_connection(self, reason: ConnectionReason):
-        self.connection_reason = reason
-        self.need_reconnection.set()
-
-    async def wait_for_mqtt_message(self):
-        if self.on_demand_connection:
-            message = await self.message_queue.get()
-            _LOGGER.info(f'[{self}] New message {message}')
-            # await self.cancel_disconnect_timer()
-            if not self.client.is_connected:
-                _LOGGER.info(f'[{self}] set need_reconnection event')
-                self.request_for_connection(ConnectionReason.MANUAL)
-            await self.initialized_event.wait()
-            return message
-        else:
-            try:
-                message = await aio.wait_for(
-                    self.message_queue.get(),
-                    timeout=60,
-                )
-                if not self.client.is_connected:
-                    raise ConnectionError()
-                return message
-            except aio.TimeoutError:
-                await aio.sleep(1)
-        return None
 
     async def update_device_data(self, send_config):
         """
@@ -455,14 +373,8 @@
             'value': value,
         })
 
-    async def on_first_connection(self):
-        """
-        Here put the initial configuration for the device on first connection
-        """
-        pass
-
-    async def on_each_connection(self):
-        """Here put code that is updated on every connection"""
+    async def get_device_data(self):
+        """Here put the initial configuration for the device"""
         pass
 
     async def get_client(self, **kwargs) -> BleakClient:
@@ -471,7 +383,7 @@
         client.manager = await get_global_bluez_manager()
         return client
 
-    async def connect(self, reason: ConnectionReason):
+    async def connect(self):
         if self.is_passive:
             return
 
@@ -480,50 +392,31 @@
         )
         self.disconnected_event.clear()
         try:
-<<<<<<< HEAD
-            await aio.wait_for(self.client.connect(), timeout=15.0)
-            self.connection_reason = reason
-=======
             # 10 is the implicit timeout in bleak client, add 2 more seconds
             # for internal routines
             await aio.wait_for(self.client.connect(), timeout=12)
->>>>>>> 040eddea
         except aio.TimeoutError as e:
-            _LOGGER.warning(f'[{self}] timed out on connect.')
             self.disconnected_event.set()
             raise ConnectionTimeoutError() from e
         except (Exception, aio.CancelledError):
             self.disconnected_event.set()
             raise
         self._advertisement_seen.clear()
-        self.connected_event.set()
         _LOGGER.info(f'Connected to {self.client.address}')
 
     def _on_disconnect(self, client, *args):
         _LOGGER.debug(f'Client {client.address} disconnected, device={self}')
-        self.connection_reason = ConnectionReason.NONE
         self.disconnected_event.set()
-        self.connected_event.clear()
-        self.initialized_event.clear()
-        self.can_disconnect.clear()
-
-    async def disconnect(self):
+
+    async def close(self):
         try:
             connected = self.client and self.client.is_connected
         # exception on macos when checking for is_connected()
         except AttributeError:
             connected = True
         if connected:
-            try:
-                await aio.wait_for(
-                    self.client.disconnect(),
-                    timeout=10,
-                )
-            except aio.TimeoutError:
-                _LOGGER.exception(f'{self} not disconnected in 10 secs')
-        if not self.disconnected_event.is_set():
-            self.disconnected_event.set()
-        await super().disconnect()
+            await self.client.disconnect()
+        await super().close()
 
     @property
     def entities_with_lqi(self):
@@ -594,7 +487,7 @@
     def entities(self):
         raise NotImplementedError()
 
-    async def on_first_connection(self):
+    async def get_device_data(self):
         name = await self._read_with_timeout(DEVICE_NAME)
         if isinstance(name, (bytes, bytearray)):
             self._model = name.decode().strip('\0')
@@ -669,7 +562,7 @@
         self._state = self.SENSOR_CLASS.from_data(data)
 
     def notification_handler(self, sender, data: bytearray):
-        _LOGGER.debug("Mixin: {0} notification: {1}: {2}".format(
+        _LOGGER.debug("{0} notification: {1}: {2}".format(
             self,
             sender,
             format_binary(data),
@@ -677,130 +570,12 @@
         if self.filter_notifications(sender):
             self.process_data(data)
 
-    async def on_each_connection(self):
+    async def get_device_data(self):
         if self.DATA_CHAR:
             await self.client.start_notify(
                 self.DATA_CHAR,
                 self.notification_handler,
             )
-<<<<<<< HEAD
-        await super().on_each_connection()
-
-
-class SupportOnDemandConnection(BaseDevice, abc.ABC):
-    """
-    Allow keep connection off until a message from MQTT received or
-    periodic poll run
-    """
-
-    ON_DEMAND_CONNECTION = False
-    ON_DEMAND_POLL_TIME = 60 * 60  # connect and request state every 60 minutes
-    ON_DEMAND_KEEP_ALIVE_TIME = 60 * 2  # keep connected for 2 minutes
-
-    def __init__(self, *args, **kwargs):
-        super().__init__(*args, **kwargs)
-        self.on_demand_connection = self.ON_DEMAND_CONNECTION
-        self.on_demand_poll_time = self.ON_DEMAND_POLL_TIME
-        self.on_demand_keep_alive_time = self.ON_DEMAND_KEEP_ALIVE_TIME
-        if 'on_demand_connection' in kwargs:
-            self.on_demand_connection = bool(kwargs['on_demand_connection'])
-        if 'on_demand_poll_time' in kwargs:
-            self.on_demand_poll_time = int(kwargs['on_demand_poll_time'])
-        if 'on_demand_keep_alive_time' in kwargs:
-            self.on_demand_keep_alive_time = \
-                int(kwargs['on_demand_keep_alive_time'])
-        self.disconnect_delay_task = None
-        self.command_in_progress = aio.Lock()
-
-    async def init_disconnect_timer(self, period=None):
-        if self.disconnect_delay_task:
-            # postpone disconnection
-            await self.cancel_disconnect_timer()
-        if self.on_demand_connection:
-            async def _sleep_and_disconnect():
-                coros = [
-                    aio.sleep(self.on_demand_keep_alive_time),
-                ]
-                if self.connection_reason == ConnectionReason.PERIODIC:
-                    coros.append(self.can_disconnect.wait())
-                await aio.wait(
-                    coros,
-                    return_when=aio.FIRST_COMPLETED,
-                )
-                _LOGGER.info(
-                    f'[{self}] disconnect after inactivity due to '
-                    f'on-demand policy, '
-                    f'connection reason: {self.connection_reason.name}',
-                )
-                await self.disconnect()
-
-            _LOGGER.debug(
-                f'{self} set callback for disconnection, sleep for '
-                f'{self.on_demand_keep_alive_time} secs and then disconnect',
-            )
-            self.disconnect_delay_task = aio.create_task(
-                _sleep_and_disconnect(),
-            )
-
-    async def cancel_disconnect_timer(self):
-        if self.disconnect_delay_task:
-            _LOGGER.debug(f'{self} cancel disconnected callback')
-            self.disconnect_delay_task.cancel()
-            try:
-                await self.disconnect_delay_task
-            except aio.CancelledError:
-                pass
-            self.disconnect_delay_task = None
-
-    async def connect(self, *args, **kwargs):
-        if self.disconnect_delay_task:
-            await self.cancel_disconnect_timer()
-        await super().connect(*args, **kwargs)
-        self.need_reconnection.clear()
-        if not self.is_passive:
-            await self.init_disconnect_timer()
-
-    async def disconnect(self):
-        async with self.command_in_progress:
-            return await super().disconnect()
-
-
-class ActiveDeviceHandler:
-    def __init__(self, device, publish_topic, *args, **kwargs):
-        self.device = device
-        self.publish_topic = publish_topic
-        self.timer = 0
-
-    async def handle_wrapper(self, send_config, handle_loop):
-        while True:
-            await self.device.connected_event.wait()
-            await self.device.initialized_event.wait()
-            await self.device.update_device_data(send_config)
-            try:
-                await handle_loop(self.publish_topic, self)
-                self.timer += self.device.ACTIVE_SLEEP_INTERVAL
-            except DeviceIsDisconnected:
-                continue
-            await aio.sleep(self.device.ACTIVE_SLEEP_INTERVAL)
-
-    def reset_timer(self):
-        self.timer = 0
-
-
-class SupportOnDemandCommand(SupportOnDemandConnection):
-    async def handle_loop(self, publish_topic, handler: ActiveDeviceHandler):
-        raise NotImplementedError()
-
-    async def handle(self, publish_topic, send_config, *args, **kwargs):
-        handler = ActiveDeviceHandler(self, publish_topic)
-        await handler.handle_wrapper(send_config, self.handle_loop)
-
-    async def send_command(self, *args, **kwargs):
-        async with self.command_in_progress:
-            if not self.client.is_connected:
-                raise DeviceIsDisconnected()
-            return await super().send_command(*args, **kwargs)
-=======
         await super().get_device_data()
 
 
@@ -1051,5 +826,4 @@
             except aio.TimeoutError:
                 await aio.sleep(1)
                 continue
-            await self._handle_message(message, publish_topic)
->>>>>>> 040eddea
+            await self._handle_message(message, publish_topic)