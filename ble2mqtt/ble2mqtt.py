import asyncio as aio
import json
import logging
import os.path
import typing as ty
from functools import partial
from uuid import getnode

import aio_mqtt
from bleak import BleakScanner
from bleak.backends.device import BLEDevice

<<<<<<< HEAD
from .bt import (ListOfBtConnectionErrors, handle_ble_exceptions,
                 restart_bluetooth)
from .connections import ActiveConnectionManager
from .devices.base import (BINARY_SENSOR_DOMAIN, COVER_DOMAIN,
=======
from .devices.base import (BINARY_SENSOR_DOMAIN, CLIMATE_DOMAIN, COVER_DOMAIN,
>>>>>>> 040eddea
                           DEVICE_TRACKER_DOMAIN, LIGHT_DOMAIN, SELECT_DOMAIN,
                           SENSOR_DOMAIN, SWITCH_DOMAIN, ConnectionMode,
                           ConnectionTimeoutError, Device)
from .helpers import (done_callback, handle_returned_tasks,
                      run_tasks_and_cancel_on_first_return)

_LOGGER = logging.getLogger(__name__)

CONFIG_MQTT_NAMESPACE = 'homeassistant'
BRIDGE_STATE_TOPIC = 'state'
BLUETOOTH_ERROR_RECONNECTION_TIMEOUT = 60


ListOfMQTTConnectionErrors = (
        aio_mqtt.ConnectionLostError,
        aio_mqtt.ConnectionClosedError,
        aio_mqtt.ServerDiedError,
        BrokenPipeError,
)


<<<<<<< HEAD
=======
async def restart_bluetooth():
    if BLUETOOTH_RESTARTING.locked():
        await aio.sleep(9)
        return
    async with BLUETOOTH_RESTARTING:
        _LOGGER.warning('Restarting bluetoothd...')
        proc = await aio.create_subprocess_exec(
            'hciconfig', 'hci0', 'down',
        )
        await proc.wait()

        if os.path.exists('/etc/init.d/bluetoothd'):
            proc = await aio.create_subprocess_exec(
                '/etc/init.d/bluetoothd', 'restart',
            )
            await proc.wait()

        elif os.path.exists('/etc/init.d/bluetooth'):
            proc = await aio.create_subprocess_exec(
                '/etc/init.d/bluetooth', 'restart',
            )
            await proc.wait()

        else:
            _LOGGER.error('init.d bluetoothd script not found')

        await aio.sleep(3)
        proc = await aio.create_subprocess_exec(
            'hciconfig', 'hci0', 'up',
        )
        await proc.wait()
        await aio.sleep(5)
        _LOGGER.warning('Restarting bluetoothd finished')


@asynccontextmanager
async def handle_ble_exceptions():
    try:
        yield
    except ListOfConnectionErrors as e:
        if hardware_exception_occurred(e):
            await restart_bluetooth()
            await aio.sleep(3)
        raise


>>>>>>> 040eddea
class DeviceManager:
    def __init__(self, device, *, mqtt_client, base_topic, config_prefix,
                 global_availability_topic):
        self.device: Device = device
        self._mqtt_client = mqtt_client
        self._base_topic = base_topic
        self._config_prefix = config_prefix
        self._global_availability_topic = global_availability_topic
        self.was_initial_connection = False
        self.manage_task = None

    async def close(self):
        if self.manage_task and not self.manage_task.done():
            self.manage_task.cancel()
            try:
                await self.manage_task
            except aio.CancelledError:
                pass
        self.manage_task = None
        try:
            await self.device.disconnect()
        except aio.CancelledError:
            raise
        except Exception:
            _LOGGER.exception(f'Problem on closing device {self.device}')

    def run_task(self) -> aio.Task:
        assert not self.manage_task, \
            f'{self.device} Previous task was not finished! {self.manage_task}'
        self.manage_task = aio.create_task(self.manage_device())
        self.manage_task.add_done_callback(partial(
            done_callback,
            f'{self.device} DeviceManager.manage_task stopped unexpectedly',
        ))
        return self.manage_task

    async def publish_topic_callback(self, topic, value, nowait=False):
        _LOGGER.debug(f'call publish callback topic={topic} value={value}')
        if not self._mqtt_client.is_connected():
            _LOGGER.warning(f'{self.device} mqtt is disconnected')
            return
        await self._mqtt_client.publish(
            aio_mqtt.PublishableMessage(
                topic_name='/'.join((self._base_topic, topic)),
                payload=value,
                qos=aio_mqtt.QOSLevel.QOS_1,
            ),
            nowait=nowait,
        )

    def _get_topic(self, dev_id, subtopic, *args):
        return '/'.join(
            filter(None, (self._base_topic, dev_id, subtopic, *args)),
        )

    @property
    def _config_device_topic(self):
        """Add a prefix to avoid interfering with other ble software"""

        return f'{self._config_prefix}{self.device.dev_id}'

    async def send_device_config(self):
        device = self.device
        device_info = {
            'identifiers': [
                device.unique_id,
            ],
            'name': device.unique_name,
            'model': device.model,
        }
        if device.manufacturer:
            device_info['manufacturer'] = device.manufacturer
        if device.version:
            device_info['sw_version'] = device.version

        def get_generic_vals(entity: dict):
            name = entity.pop('name')
            result = {
                'name': f'{name}_{device.friendly_id}',
                'unique_id': f'{name}_{device.dev_id}',
                'device': device_info,
                'availability_mode': 'all',
                'availability': [
                    {'topic': self._global_availability_topic},
                    {'topic': '/'.join(
                        (self._base_topic, self.device.availability_topic),
                    )},
                ],
            }
            icon = entity.pop('icon', None)
            if icon:
                result['icon'] = f'mdi:{icon}'
            entity.pop('topic', None)
            entity.pop('json', None)
            entity.pop('main_value', None)
            result.update(entity)
            return result

        messages_to_send = []
        for cls, entities in device.entities_with_lqi.items():
            if cls in (
                BINARY_SENSOR_DOMAIN,
                SENSOR_DOMAIN,
                DEVICE_TRACKER_DOMAIN,
            ):
                for entity in entities:
                    entity_name = entity['name']
                    state_topic = self._get_topic(
                        device.unique_id,
                        entity.get('topic', device.STATE_TOPIC),
                    )
                    config_topic = '/'.join((
                        CONFIG_MQTT_NAMESPACE,
                        cls,
                        self._config_device_topic,
                        entity_name,
                        'config',
                    ))
                    if entity.get('json') and entity.get('main_value'):
                        state_topic_part = {
                            'json_attributes_topic': state_topic,
                            'state_topic': state_topic,
                            'value_template':
                                f'{{{{ value_json.{entity["main_value"]} }}}}',
                        }
                    else:
                        state_topic_part = {
                            'state_topic': state_topic,
                            'value_template':
                                f'{{{{ value_json.{entity_name} }}}}',
                        }

                    if cls == DEVICE_TRACKER_DOMAIN:
                        state_topic_part['source_type'] = 'bluetooth_le'

                    payload = json.dumps({
                        **get_generic_vals(entity),
                        **state_topic_part,
                    })
                    _LOGGER.debug(
                        f'Publish config topic={config_topic}: {payload}',
                    )
                    messages_to_send.append(
                        aio_mqtt.PublishableMessage(
                            topic_name=config_topic,
                            payload=payload,
                            qos=aio_mqtt.QOSLevel.QOS_1,
                            retain=True,
                        ),
                    )
            if cls == SWITCH_DOMAIN:
                for entity in entities:
                    entity_name = entity['name']
                    state_topic = self._get_topic(
                        device.unique_id,
                        entity.get('topic', device.STATE_TOPIC),
                    )
                    command_topic = '/'.join((state_topic, device.SET_POSTFIX))
                    config_topic = '/'.join((
                        CONFIG_MQTT_NAMESPACE,
                        cls,
                        self._config_device_topic,
                        entity_name,
                        'config',
                    ))
                    payload = json.dumps({
                        **get_generic_vals(entity),
                        'state_topic': state_topic,
                        'command_topic': command_topic,
                    })
                    _LOGGER.debug(
                        f'Publish config topic={config_topic}: {payload}',
                    )
                    messages_to_send.append(
                        aio_mqtt.PublishableMessage(
                            topic_name=config_topic,
                            payload=payload,
                            qos=aio_mqtt.QOSLevel.QOS_1,
                            retain=True,
                        ),
                    )
                    # TODO: send real state on receiving status from a device
                    _LOGGER.debug(f'Publish initial state topic={state_topic}')
                    await self._mqtt_client.publish(
                        aio_mqtt.PublishableMessage(
                            topic_name=state_topic,
                            payload='OFF',
                            qos=aio_mqtt.QOSLevel.QOS_1,
                        ),
                    )
            if cls == LIGHT_DOMAIN:
                for entity in entities:
                    entity_name = entity['name']
                    state_topic = self._get_topic(
                        device.unique_id,
                        entity.get('topic', device.STATE_TOPIC),
                    )
                    set_topic = '/'.join((state_topic, device.SET_POSTFIX))
                    config_topic = '/'.join((
                        CONFIG_MQTT_NAMESPACE,
                        cls,
                        self._config_device_topic,
                        entity_name,
                        'config',
                    ))
                    payload = json.dumps({
                        **get_generic_vals(entity),
                        'schema': 'json',
                        'color_mode': bool(entity.get('color_mode', True)),
                        'supported_color_modes': entity.get(
                            'color_mode',
                            ['rgb'],
                        ),
                        'brightness': entity.get('brightness', True),
                        'state_topic': state_topic,
                        'command_topic': set_topic,
                    })
                    _LOGGER.debug(
                        f'Publish config topic={config_topic}: {payload}',
                    )
                    messages_to_send.append(
                        aio_mqtt.PublishableMessage(
                            topic_name=config_topic,
                            payload=payload,
                            qos=aio_mqtt.QOSLevel.QOS_1,
                            retain=True,
                        ),
                    )
            if cls == COVER_DOMAIN:
                for entity in entities:
                    entity_name = entity['name']
                    state_topic = self._get_topic(
                        device.unique_id,
                        entity.get('topic', device.STATE_TOPIC),
                    )
                    set_topic = '/'.join((state_topic, device.SET_POSTFIX))
                    set_position_topic = '/'.join(
                        (state_topic, device.SET_POSITION_POSTFIX),
                    )
                    config_topic = '/'.join((
                        CONFIG_MQTT_NAMESPACE,
                        cls,
                        self._config_device_topic,
                        entity_name,
                        'config',
                    ))
                    config_params = {
                        **get_generic_vals(entity),
                        'state_topic': state_topic,
                        'position_topic': state_topic,
                        'json_attributes_topic': state_topic,
                        'value_template': '{{ value_json.state }}',
                        'position_template': '{{ value_json.position }}',
                        'command_topic': set_topic,
                        'set_position_topic': set_position_topic,
                    }
                    payload = json.dumps(config_params)
                    _LOGGER.debug(
                        f'Publish config topic={config_topic}: {payload}',
                    )
                    messages_to_send.append(
                        aio_mqtt.PublishableMessage(
                            topic_name=config_topic,
                            payload=payload,
                            qos=aio_mqtt.QOSLevel.QOS_1,
                            retain=True,
                        ),
                    )
            if cls == SELECT_DOMAIN:
                for entity in entities:
                    entity_name = entity['name']
                    state_topic = self._get_topic(
                        device.unique_id,
                        entity.get('topic', device.STATE_TOPIC),
                    )
                    set_topic = '/'.join((state_topic, device.SET_POSTFIX))
                    config_topic = '/'.join((
                        CONFIG_MQTT_NAMESPACE,
                        cls,
                        self._config_device_topic,
                        entity_name,
                        'config',
                    ))
                    config_params = {
                        **get_generic_vals(entity),
                        'state_topic': state_topic,
                        'command_topic': set_topic,
                    }
                    payload = json.dumps(config_params)
                    _LOGGER.debug(
                        f'Publish config topic={config_topic}: {payload}',
                    )
                    messages_to_send.append(
                        aio_mqtt.PublishableMessage(
                            topic_name=config_topic,
                            payload=payload,
                            qos=aio_mqtt.QOSLevel.QOS_1,
                            retain=True,
                        ),
                    )
            if cls == CLIMATE_DOMAIN:
                for entity in entities:
                    entity_name = entity['name']
                    state_topic = self._get_topic(
                        device.unique_id,
                        entity.get('topic', device.STATE_TOPIC),
                    )
                    mode_command_topic = '/'.join(
                        (state_topic, device.SET_MODE_POSTFIX),
                    )
                    temperature_command_topic = '/'.join(
                        (state_topic, device.SET_TARGET_TEMPERATURE_POSTFIX),
                    )
                    config_topic = '/'.join((
                        CONFIG_MQTT_NAMESPACE,
                        cls,
                        self._config_device_topic,
                        entity_name,
                        'config',
                    ))
                    config_params = {
                        **get_generic_vals(entity),
                        'current_temperature_topic': state_topic,
                        'current_temperature_template':
                            '{{ value_json.temperature }}',
                        'mode_state_topic': state_topic,
                        'mode_state_template': '{{ value_json.mode }}',
                        'mode_command_topic': mode_command_topic,
                        'temperature_state_topic': state_topic,
                        'temperature_state_template':
                            '{{ value_json.target_temperature }}',
                        'temperature_command_topic': temperature_command_topic,
                        'json_attributes_topic': state_topic,
                        'temp_step': 0.5,
                    }
                    payload = json.dumps(config_params)
                    _LOGGER.debug(
                        f'Publish config topic={config_topic}: {payload}',
                    )
                    messages_to_send.append(
                        aio_mqtt.PublishableMessage(
                            topic_name=config_topic,
                            payload=payload,
                            qos=aio_mqtt.QOSLevel.QOS_1,
                            retain=True,
                        ),
                    )
        await aio.gather(*[
            self._mqtt_client.publish(message)
            for message in messages_to_send
        ])
        device.config_sent = True

    def get_coros(self):
        coros = [
            self.device.handle(
                self.publish_topic_callback,
                send_config=self.send_device_config,
            ),
        ]
        will_handle_messages = bool(self.device.subscribed_topics)
        if will_handle_messages:
            coros.append(
                self.device.handle_messages(self.publish_topic_callback),
            )
        return coros
    async def send_availability(self, value: bool):
        return await self.device.send_availability(
            self.publish_topic_callback,
            value,
        )

    async def _sleep_until_next_connection(self):
        device = self.device
        _LOGGER.debug(
            f'Sleep for {device.RECONNECTION_SLEEP_INTERVAL} secs to '
            f'reconnect to device={device}',
        )
        if device._connection_mode == ConnectionMode.ACTIVE_KEEP_CONNECTION:
            try:
                await aio.wait_for(
                    device._advertisement_seen.wait(),
                    timeout=device.RECONNECTION_SLEEP_INTERVAL,
                )
            except aio.TimeoutError:
                pass
        else:
            await aio.sleep(self.device.RECONNECTION_SLEEP_INTERVAL)

    async def publish_topic_with_availability(self, topic, value):
        # call sequentially to allow HA receive a new value
        await self.publish_topic_callback(topic, value)
        await self.send_availability(True)

<<<<<<< HEAD
    async def on_connect(self):
        # call on_first_connection if it is the first connection
        # (e.g. to fetch device info)
        # on_each_connection is called on every connection
        await self.device.on_each_connection()
        if not self.was_initial_connection:
            if self.device.subscribed_topics:
                await self._mqtt_client.subscribe(*[
                    (
                        '/'.join((self._base_topic, topic)),
                        aio_mqtt.QOSLevel.QOS_1,
                    )
                    for topic in self.device.subscribed_topics
                ])
            _LOGGER.debug(f'[{self.device}] mqtt subscribed')
            self.was_initial_connection = True
            await self.device.on_first_connection()
        self.device.initialized_event.set()
=======
    async def manage_device(self):
        device = self.device
        _LOGGER.debug(f'Start managing device={device}')
        failure_count = 0
        missing_device_count = 0
        while True:
            async with BLUETOOTH_RESTARTING:
                _LOGGER.debug(f'[{device}] Check for lock')
            try:
                async with handle_ble_exceptions():
                    await device.connect()
                    initial_coros = []
                    if not device.is_passive:
                        if not device.DEVICE_DROPS_CONNECTION:
                            initial_coros.append(device.disconnected_event.wait)
                        await device.get_device_data()
                        failure_count = 0
                        missing_device_count = 0

                    if device.subscribed_topics:
                        await self._mqtt_client.subscribe(*[
                            (
                                '/'.join((self._base_topic, topic)),
                                aio_mqtt.QOSLevel.QOS_1,
                            )
                            for topic in device.subscribed_topics
                        ])
                    _LOGGER.debug(f'[{device}] mqtt subscribed')
                    coros = [
                        *[coro() for coro in initial_coros],
                        device.handle(
                            self.publish_topic_with_availability,
                            send_config=self.send_device_config,
                        ),
                    ]
                    will_handle_messages = bool(device.subscribed_topics)
                    if will_handle_messages:
                        coros.append(
                            device.handle_messages(
                                self.publish_topic_with_availability,
                            ),
                        )

                    tasks = [aio.create_task(t) for t in coros]
                    _LOGGER.debug(f'[{device}] tasks are created')

                    await run_tasks_and_cancel_on_first_return(*tasks)
                    if device.disconnected_event.is_set():
                        _LOGGER.debug(f'{device} has disconnected')
                    finished = [t for t in tasks if not t.cancelled()]
                    await handle_returned_tasks(*finished)
            except aio.CancelledError:
                # the only way to send availability=False on program shutdown
                if self.device.ACTIVE_CONNECTION_MODE in (
                    ConnectionMode.ACTIVE_POLL_WITH_DISCONNECT,
                    ConnectionMode.ON_DEMAND_CONNECTION,
                ):
                    try:
                        await aio.wait_for(
                            self.send_availability(False),
                            timeout=1,
                        )
                    except aio.TimeoutError:
                        pass
                raise
            except KeyboardInterrupt:
                raise
            except ConnectionTimeoutError:
                missing_device_count += 1
                _LOGGER.error(
                    f'[{device}] connection problem, '
                    f'attempts={missing_device_count}',
                )
            except (ConnectionError, TimeoutError, aio.TimeoutError):
                missing_device_count += 1
                _LOGGER.exception(
                    f'[{device}] connection problem, '
                    f'attempts={missing_device_count}',
                )
            except ListOfConnectionErrors as e:
                if 'Device with address' in str(e) and \
                        'was not found' in str(e):
                    missing_device_count += 1
                    _LOGGER.warning(
                        f'Error while connecting to {device}, {e} {repr(e)}, '
                        f'attempts={missing_device_count}',
                    )
                else:
                    # if isinstance(e, aio.TimeoutError) or \
                    #         'org.bluez.Error.Failed: Connection aborted' in \
                    #         str(e):
                    failure_count += 1
                    _LOGGER.warning(
                        f'Error while connecting to {device}, {e} {repr(e)}, '
                        f'failure_count={failure_count}',
                    )

                # sometimes LYWSD03MMC devices remain connected
                # and doesn't advert their presence.
                # If cannot find device for several attempts, restart
                # the bluetooth chip
                if missing_device_count >= device.CONNECTION_FAILURES_LIMIT:
                    _LOGGER.error(
                        f'Device {device} was not found for '
                        f'{missing_device_count} times. Restarting bluetooth.',
                    )
                    missing_device_count = 0
                    await restart_bluetooth()
            finally:
                if self.device.ACTIVE_CONNECTION_MODE not in (
                    ConnectionMode.ACTIVE_POLL_WITH_DISCONNECT,
                    ConnectionMode.ON_DEMAND_CONNECTION,
                ):
                    try:
                        await aio.wait_for(
                            self.send_availability(False),
                            timeout=1,
                        )
                    except aio.TimeoutError:
                        pass
                try:
                    await aio.wait_for(device.close(), timeout=5)
                except aio.CancelledError:
                    raise
                except Exception:
                    _LOGGER.exception(f'{device} problem on device.close()')
                try:
                    canceled = []
                    for t in tasks:
                        if not t.done():
                            t.cancel()
                            canceled.append(t)
                    for t in canceled:
                        try:
                            t.result()
                        except aio.CancelledError:
                            pass
                except aio.CancelledError:
                    raise
                except Exception:
                    pass
>>>>>>> 040eddea

    async def manage_device(self):
        await ActiveConnectionManager(
            self.device,
            self._mqtt_client,
            on_connect=self.on_connect,
        ).run(self.get_coros)


class Ble2Mqtt:
    TOPIC_ROOT = 'ble2mqtt'
    BRIDGE_TOPIC = 'bridge'

    def __init__(
            self,
            host: str,
            port: int = None,
            user: ty.Optional[str] = None,
            password: ty.Optional[str] = None,
            reconnection_interval: int = 10,
            loop: ty.Optional[aio.AbstractEventLoop] = None,
            *,
            base_topic,
            mqtt_config_prefix,
    ) -> None:
        global BLUETOOTH_RESTARTING

        self._mqtt_host = host
        self._mqtt_port = port
        self._mqtt_user = user
        self._mqtt_password = password
        self._base_topic = base_topic
        self._mqtt_config_prefix = mqtt_config_prefix

        self._reconnection_interval = reconnection_interval
        self._loop = loop or aio.get_event_loop()
        BLUETOOTH_RESTARTING = aio.Lock()

        self._mqtt_client = aio_mqtt.Client(
            client_id_prefix=f'{base_topic}_',
            loop=self._loop,
        )

        self._device_managers: ty.Dict[Device, DeviceManager] = {}

        self.availability_topic = '/'.join((
            self._base_topic,
            self.BRIDGE_TOPIC,
            BRIDGE_STATE_TOPIC,
        ))

        self.device_registry: ty.List[Device] = []

    async def start(self):
        result = await run_tasks_and_cancel_on_first_return(
            self._loop.create_task(self._connect_mqtt_forever()),
            self._loop.create_task(self._handle_messages()),
        )
        for t in result:
            await t

    async def close(self) -> None:
        for device, manager in self._device_managers.items():
            await manager.close()

        if self._mqtt_client.is_connected:
            try:
                await self._mqtt_client.disconnect()
            except aio.CancelledError:
                raise
            except aio_mqtt.ConnectionClosedError:
                pass
            except Exception as e:
                _LOGGER.warning(f'Error on MQTT disconnecting: {repr(e)}')

    def register(self, device_class: ty.Type[Device], *args, **kwargs):
        device = device_class(*args, **kwargs)
        if not device:
            return
        if not device.is_passive and not device.SUPPORT_ACTIVE:
            raise NotImplementedError(
                f'Device {device.dev_id} doesn\'t support active mode',
            )
        assert device.is_passive or device.ACTIVE_CONNECTION_MODE in (
            ConnectionMode.ACTIVE_POLL_WITH_DISCONNECT,
            ConnectionMode.ACTIVE_KEEP_CONNECTION,
            ConnectionMode.ON_DEMAND_CONNECTION,
        )
        self.device_registry.append(device)

    @property
    def subscribed_topics(self):
        return [
            '/'.join((self._base_topic, topic))
            for device in self.device_registry
            for topic in device.subscribed_topics
        ]

    async def _handle_messages(self) -> None:
        async for message in self._mqtt_client.delivered_messages(
            f'{self._base_topic}/#',
        ):
            _LOGGER.debug(message)
            while True:
                if message.topic_name not in self.subscribed_topics:
                    await aio.sleep(0)
                    continue

                prefix = f'{self._base_topic}/'
                if message.topic_name.startswith(prefix):
                    topic_wo_prefix = message.topic_name[len(prefix):]
                else:
                    topic_wo_prefix = prefix
                for _device in self.device_registry:
                    if topic_wo_prefix in _device.subscribed_topics:
                        device = _device
                        break
                else:
                    raise NotImplementedError('Unknown topic')
                await aio.sleep(0)
                # # TODO: rewrite!
                # if not device.client.is_connected and \
                #         not getattr(device, 'on_demand_connection', False):
                #     logger.warning(
                #         f'Received topic {topic_wo_prefix} '
                #         f'with {message.payload} '
                #         f'but {device.client} is offline',
                #     )
                #     await aio.sleep(5)
                #     continue

                try:
                    value = json.loads(message.payload)
                except ValueError:
                    value = message.payload.decode()

                await device.add_incoming_message(topic_wo_prefix, value)
                break

            await aio.sleep(1)

    async def stop_device_manage_tasks(self):
        for manager in self._device_managers.values():
            try:
                await manager.close()
            except aio.CancelledError:
                raise
            except Exception:
                _LOGGER.exception(
                    f'Problem on closing dev manager {manager.device}')

    def device_detection_callback(self, device: BLEDevice, advertisement_data):
        for reg_device in self.device_registry:
            if reg_device.mac.lower() == device.address.lower():
                if device.rssi:
                    # update rssi for all devices if available
                    reg_device.rssi = device.rssi
                if reg_device.is_passive:
                    if device.name:
                        reg_device._model = device.name
                    reg_device.handle_advert(device, advertisement_data)
                else:
                    _LOGGER.debug(
                        f'active device seen: {reg_device} '
                        f'{advertisement_data}',
                    )
                    reg_device.set_advertisement_seen()

    async def scan_devices_task(self):
        empty_scans = 0
        while True:
            # 10 empty scans in a row means that bluetooth restart is required
            if empty_scans >= 10:
                empty_scans = 0
                await restart_bluetooth()

            try:
                async with handle_ble_exceptions():
                    scanner = BleakScanner()
                    scanner.register_detection_callback(
                        self.device_detection_callback,
                    )
                    try:
                        await aio.wait_for(scanner.start(), 10)
                    except aio.TimeoutError:
                        _LOGGER.error('Scanner start failed with timeout')
                    await aio.sleep(3)
                    devices = scanner.discovered_devices
                    await scanner.stop()
                    if not devices:
                        empty_scans += 1
                    else:
                        empty_scans = 0
                    _LOGGER.debug(f'found {len(devices)} devices: {devices}')
            except KeyboardInterrupt:
                raise
            except aio.IncompleteReadError:
                raise
            except ListOfBtConnectionErrors as e:
                _LOGGER.exception(e)
                empty_scans += 1
            await aio.sleep(1)

    async def _run_device_tasks(self, mqtt_connection_fut: aio.Future) -> None:
        has_passive_devices = False
        for dev in self.device_registry:
            self._device_managers[dev] = \
                DeviceManager(
                    dev,
                    mqtt_client=self._mqtt_client,
                    base_topic=self._base_topic,
                    config_prefix=self._mqtt_config_prefix,
                    global_availability_topic=self.availability_topic,
                )
            if dev.is_passive:
                has_passive_devices = True
        _LOGGER.debug("Wait for network interruptions...")

        device_tasks = [
            manager.run_task()
            for manager in self._device_managers.values()
        ]
        if has_passive_devices:
            scan_task = self._loop.create_task(self.scan_devices_task())
            scan_task.add_done_callback(
                partial(done_callback, '{} stopped unexpectedly'),
            )
            device_tasks.append(scan_task)

        futs = [
            mqtt_connection_fut,
            *device_tasks,
        ]

        finished = await run_tasks_and_cancel_on_first_return(
            *futs,
            ignore_futures=[mqtt_connection_fut],
        )

        finished_managers = []
        for d, m in self._device_managers.items():
            if m.manage_task not in finished:
                await m.close()
            else:
                finished_managers.append(m)

        for m in finished_managers:
            await m.close()

        # when mqtt server disconnects, multiple tasks can raise
        # exceptions. We must fetch all of them
        finished = [t for t in futs if t.done() and not t.cancelled()]
        await handle_returned_tasks(*finished)

    async def _connect_mqtt_forever(self) -> None:
        dev_id = hex(getnode())
        while True:
            try:
                mqtt_connection = await aio.wait_for(self._mqtt_client.connect(
                    host=self._mqtt_host,
                    port=self._mqtt_port,
                    username=self._mqtt_user,
                    password=self._mqtt_password,
                    client_id=f'ble2mqtt_{dev_id}',
                    will_message=aio_mqtt.PublishableMessage(
                        topic_name=self.availability_topic,
                        payload='offline',
                        qos=aio_mqtt.QOSLevel.QOS_1,
                        retain=True,
                    ),
                ), timeout=self._reconnection_interval)
                _LOGGER.info(f'Connected to {self._mqtt_host}')
                await self._mqtt_client.publish(
                    aio_mqtt.PublishableMessage(
                        topic_name=self.availability_topic,
                        payload='online',
                        qos=aio_mqtt.QOSLevel.QOS_1,
                        retain=True,
                    ),
                )
                await self._run_device_tasks(mqtt_connection.disconnect_reason)
            except aio.TimeoutError:
                logging.warning('Cannot connect to MQTT broker')
            except (aio.CancelledError, KeyboardInterrupt):
                if self._mqtt_client.is_connected():
                    await self._mqtt_client.publish(
                        aio_mqtt.PublishableMessage(
                            topic_name=self.availability_topic,
                            payload='offline',
                            qos=aio_mqtt.QOSLevel.QOS_0,
                            retain=True,
                        ),
                    )
                raise
            except Exception:
                _LOGGER.exception(
                    "Connection lost. Will retry in %d seconds.",
                    self._reconnection_interval,
                )
                try:
                    await self.stop_device_manage_tasks()
                except aio.CancelledError:
                    raise
                except Exception:
                    _LOGGER.exception('Exception in _connect_forever()')
                try:
                    await self._mqtt_client.disconnect()
                except aio.CancelledError:
                    raise
                except Exception:
                    _LOGGER.error('Disconnect from MQTT broker error')
                await aio.sleep(self._reconnection_interval)<|MERGE_RESOLUTION|>--- conflicted
+++ resolved
@@ -3,32 +3,129 @@
 import logging
 import os.path
 import typing as ty
-from functools import partial
+from contextlib import asynccontextmanager
 from uuid import getnode
 
 import aio_mqtt
-from bleak import BleakScanner
+from bleak import BleakError, BleakScanner
 from bleak.backends.device import BLEDevice
 
-<<<<<<< HEAD
-from .bt import (ListOfBtConnectionErrors, handle_ble_exceptions,
-                 restart_bluetooth)
-from .connections import ActiveConnectionManager
-from .devices.base import (BINARY_SENSOR_DOMAIN, COVER_DOMAIN,
-=======
 from .devices.base import (BINARY_SENSOR_DOMAIN, CLIMATE_DOMAIN, COVER_DOMAIN,
->>>>>>> 040eddea
                            DEVICE_TRACKER_DOMAIN, LIGHT_DOMAIN, SELECT_DOMAIN,
                            SENSOR_DOMAIN, SWITCH_DOMAIN, ConnectionMode,
-                           ConnectionTimeoutError, Device)
-from .helpers import (done_callback, handle_returned_tasks,
-                      run_tasks_and_cancel_on_first_return)
+                           ConnectionTimeoutError, Device, done_callback)
 
 _LOGGER = logging.getLogger(__name__)
 
 CONFIG_MQTT_NAMESPACE = 'homeassistant'
 BRIDGE_STATE_TOPIC = 'state'
 BLUETOOTH_ERROR_RECONNECTION_TIMEOUT = 60
+FAILURE_LIMIT = 5
+
+
+ListOfConnectionErrors = (
+    BleakError,
+    aio.TimeoutError,
+
+    # dbus-next exceptions:
+    # AttributeError: 'NoneType' object has no attribute 'call'
+    AttributeError,
+    # https://github.com/hbldh/bleak/issues/409
+    EOFError,
+)
+
+
+# initialize in a loop
+BLUETOOTH_RESTARTING: aio.Lock = None  # type: ignore
+
+
+async def run_tasks_and_cancel_on_first_return(*tasks: aio.Future,
+                                               return_when=aio.FIRST_COMPLETED,
+                                               ignore_futures=(),
+                                               ) -> ty.Sequence[aio.Future]:
+    async def cancel_tasks(_tasks) -> ty.List[aio.Task]:
+        # cancel first, then await. Because other tasks can raise exceptions
+        # while switching tasks
+        canceled = []
+        for t in _tasks:
+            if t in ignore_futures:
+                continue
+            if not t.done():
+                t.cancel()
+                canceled.append(t)
+        tasks_raise_exceptions = []
+        for t in canceled:
+            try:
+                await t
+            except aio.CancelledError:
+                pass
+            except Exception:
+                _LOGGER.exception(
+                    f'Unexpected exception while cancelling tasks! {t}',
+                )
+                tasks_raise_exceptions.append(t)
+        return tasks_raise_exceptions
+
+    assert all(isinstance(t, aio.Future) for t in tasks)
+    try:
+        # NB: pending tasks can still raise exception or finish
+        # while tasks are switching
+        done, pending = await aio.wait(tasks, return_when=return_when)
+    except aio.CancelledError:
+        await cancel_tasks(tasks)
+        # it could happen that tasks raised exception and canceling wait task
+        # abandons tasks with exception
+        for t in tasks:
+            if not t.done() or t.cancelled():
+                continue
+            try:
+                t.result()
+            # no CancelledError expected
+            except Exception:
+                _LOGGER.exception(
+                    f'Task raises exception while cancelling parent coroutine '
+                    f'that waits for it {t}')
+        raise
+
+    # while switching tasks for await other pending tasks can raise an exception
+    # we need to append more tasks to the result if so
+    await cancel_tasks(pending)
+
+    task_remains = [t for t in pending if not t.cancelled()]
+    return [*done, *task_remains]
+
+
+async def handle_returned_tasks(*tasks: aio.Future):
+    raised = [t for t in tasks if t.done() and t.exception()]
+    returned_normally = set(tasks) - set(raised)
+
+    results = []
+
+    if raised:
+        task_for_raise = raised.pop()
+        for t in raised:
+            try:
+                await t
+            except aio.CancelledError:
+                raise
+            except Exception:
+                _LOGGER.exception('Task raised an error')
+        await task_for_raise
+    for t in returned_normally:
+        results.append(await t)
+    return results
+
+
+def hardware_exception_occurred(exception):
+    ex_str = str(exception)
+    return (
+        'org.freedesktop.DBus.Error.ServiceUnknown' in ex_str or
+        'org.freedesktop.DBus.Error.NoReply' in ex_str or
+        'org.freedesktop.DBus.Error.AccessDenied' in ex_str or
+        'org.bluez.Error.Failed: Connection aborted' in ex_str or
+        'org.bluez.Error.NotReady' in ex_str or
+        'org.bluez.Error.InProgress' in ex_str
+    )
 
 
 ListOfMQTTConnectionErrors = (
@@ -39,8 +136,6 @@
 )
 
 
-<<<<<<< HEAD
-=======
 async def restart_bluetooth():
     if BLUETOOTH_RESTARTING.locked():
         await aio.sleep(9)
@@ -87,7 +182,6 @@
         raise
 
 
->>>>>>> 040eddea
 class DeviceManager:
     def __init__(self, device, *, mqtt_client, base_topic, config_prefix,
                  global_availability_topic):
@@ -96,7 +190,6 @@
         self._base_topic = base_topic
         self._config_prefix = config_prefix
         self._global_availability_topic = global_availability_topic
-        self.was_initial_connection = False
         self.manage_task = None
 
     async def close(self):
@@ -108,7 +201,7 @@
                 pass
         self.manage_task = None
         try:
-            await self.device.disconnect()
+            await self.device.close()
         except aio.CancelledError:
             raise
         except Exception:
@@ -118,10 +211,6 @@
         assert not self.manage_task, \
             f'{self.device} Previous task was not finished! {self.manage_task}'
         self.manage_task = aio.create_task(self.manage_device())
-        self.manage_task.add_done_callback(partial(
-            done_callback,
-            f'{self.device} DeviceManager.manage_task stopped unexpectedly',
-        ))
         return self.manage_task
 
     async def publish_topic_callback(self, topic, value, nowait=False):
@@ -441,19 +530,6 @@
         ])
         device.config_sent = True
 
-    def get_coros(self):
-        coros = [
-            self.device.handle(
-                self.publish_topic_callback,
-                send_config=self.send_device_config,
-            ),
-        ]
-        will_handle_messages = bool(self.device.subscribed_topics)
-        if will_handle_messages:
-            coros.append(
-                self.device.handle_messages(self.publish_topic_callback),
-            )
-        return coros
     async def send_availability(self, value: bool):
         return await self.device.send_availability(
             self.publish_topic_callback,
@@ -482,26 +558,6 @@
         await self.publish_topic_callback(topic, value)
         await self.send_availability(True)
 
-<<<<<<< HEAD
-    async def on_connect(self):
-        # call on_first_connection if it is the first connection
-        # (e.g. to fetch device info)
-        # on_each_connection is called on every connection
-        await self.device.on_each_connection()
-        if not self.was_initial_connection:
-            if self.device.subscribed_topics:
-                await self._mqtt_client.subscribe(*[
-                    (
-                        '/'.join((self._base_topic, topic)),
-                        aio_mqtt.QOSLevel.QOS_1,
-                    )
-                    for topic in self.device.subscribed_topics
-                ])
-            _LOGGER.debug(f'[{self.device}] mqtt subscribed')
-            self.was_initial_connection = True
-            await self.device.on_first_connection()
-        self.device.initialized_event.set()
-=======
     async def manage_device(self):
         device = self.device
         _LOGGER.debug(f'Start managing device={device}')
@@ -643,14 +699,19 @@
                     raise
                 except Exception:
                     pass
->>>>>>> 040eddea
-
-    async def manage_device(self):
-        await ActiveConnectionManager(
-            self.device,
-            self._mqtt_client,
-            on_connect=self.on_connect,
-        ).run(self.get_coros)
+
+            if failure_count >= FAILURE_LIMIT:
+                await restart_bluetooth()
+                failure_count = 0
+            try:
+                if not device.disconnected_event.is_set():
+                    await aio.wait_for(
+                        device.disconnected_event.wait(),
+                        timeout=10,
+                    )
+            except aio.TimeoutError:
+                _LOGGER.exception(f'{device} not disconnected in 10 secs')
+            await self._sleep_until_next_connection()
 
 
 class Ble2Mqtt:
@@ -699,7 +760,7 @@
 
     async def start(self):
         result = await run_tasks_and_cancel_on_first_return(
-            self._loop.create_task(self._connect_mqtt_forever()),
+            self._loop.create_task(self._connect_forever()),
             self._loop.create_task(self._handle_messages()),
         )
         for t in result:
@@ -764,16 +825,14 @@
                 else:
                     raise NotImplementedError('Unknown topic')
                 await aio.sleep(0)
-                # # TODO: rewrite!
-                # if not device.client.is_connected and \
-                #         not getattr(device, 'on_demand_connection', False):
-                #     logger.warning(
-                #         f'Received topic {topic_wo_prefix} '
-                #         f'with {message.payload} '
-                #         f'but {device.client} is offline',
-                #     )
-                #     await aio.sleep(5)
-                #     continue
+                if not device.client.is_connected:
+                    _LOGGER.warning(
+                        f'Received topic {topic_wo_prefix} '
+                        f'with {message.payload} '
+                        f' but {device.client} is offline',
+                    )
+                    await aio.sleep(5)
+                    continue
 
                 try:
                     value = json.loads(message.payload)
@@ -842,7 +901,7 @@
                 raise
             except aio.IncompleteReadError:
                 raise
-            except ListOfBtConnectionErrors as e:
+            except ListOfConnectionErrors as e:
                 _LOGGER.exception(e)
                 empty_scans += 1
             await aio.sleep(1)
@@ -868,9 +927,7 @@
         ]
         if has_passive_devices:
             scan_task = self._loop.create_task(self.scan_devices_task())
-            scan_task.add_done_callback(
-                partial(done_callback, '{} stopped unexpectedly'),
-            )
+            scan_task.add_done_callback(done_callback)
             device_tasks.append(scan_task)
 
         futs = [
@@ -898,7 +955,7 @@
         finished = [t for t in futs if t.done() and not t.cancelled()]
         await handle_returned_tasks(*finished)
 
-    async def _connect_mqtt_forever(self) -> None:
+    async def _connect_forever(self) -> None:
         dev_id = hex(getnode())
         while True:
             try:
